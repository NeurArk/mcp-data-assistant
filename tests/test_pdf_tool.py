from pathlib import Path
import json
import pytest
import traceback
from tools.pdf_tool import PdfReportBuilder, create_pdf, _build_table


def test_pdf_creation_size(tmp_path):
    sample = {"foo": "bar", "grand_total": 999}
    with PdfReportBuilder(tmp_path / "test.pdf") as builder:
        builder.add_cover("Report")
        builder.add_section({"title": "Data", "type": "table", "data": sample})
        file_path = builder.save()
    assert Path(file_path).exists()
    assert Path(file_path).stat().st_size > 1000


def test_pdf_empty_data():
    with pytest.raises(ValueError):
        create_pdf({})


def test_table_builder():
    """Test the table builder function separately to isolate issues."""
    try:
        data = {"customer": "Test", "value": 123, "grand_total": 456}
        table = _build_table(data)
        assert table is not None
    except Exception as e:
        print(f"Table builder failed: {str(e)}")
        traceback.print_exc()
        pytest.fail(f"Table builder failed: {str(e)}")


def test_pdf_with_different_data_types(tmp_path):
    """Test PDF creation with various data types."""
    try:
        # Mix of data types
        sample = {
            "string": "text value",
            "integer": 42,
            "float": 3.14159,
            "boolean": True,
            "none_value": None,
            "grand_total": 999,
        }
        with PdfReportBuilder(tmp_path / "datatypes.pdf") as builder:
            builder.add_cover("Types")
            builder.add_section({"title": "Data", "type": "table", "data": sample})
            file_path = builder.save()
        assert Path(file_path).exists()
    except Exception as e:
        print(f"PDF creation with mixed data types failed: {str(e)}")
        traceback.print_exc()
        pytest.fail(f"PDF creation failed: {str(e)}")


def test_pdf_from_json_string(tmp_path):
    """Test PDF creation from JSON string similar to agent use case."""
    try:
        # JSON string similar to what the agent might produce
        json_str = """
        {
            "title": "Sales Report",
            "customer": "ACME Inc",
            "total": 1282.38,
            "year": 2024,
            "items": 42,
            "grand_total": 1282.38
        }
        """
        # Parse JSON to dict
        data = json.loads(json_str)
        with PdfReportBuilder(tmp_path / "from_json.pdf") as builder:
            builder.add_cover(data.get("title", "Report"))
            builder.add_section({"title": "Data", "type": "table", "data": data})
            file_path = builder.save()
        assert Path(file_path).exists()
    except Exception as e:
        print(f"PDF creation from JSON string failed: {str(e)}")
        traceback.print_exc()
        pytest.fail(f"PDF creation failed: {str(e)}")


def test_pdf_with_sql_like_data(tmp_path):
    """Test PDF creation with data structure similar to SQL query results."""
    try:
        # Similar to what might come from SQL query results
        sql_results = [
            {"year": 2024, "month": "January", "sales": 456.78},
            {"year": 2024, "month": "February", "sales": 345.6},
            {"year": 2024, "month": "March", "sales": 480.0},
        ]
        # Convert to format expected by PDF tool
        data = {
            "title": "Sales Report 2024",
            "total_sales": sum(item["sales"] for item in sql_results),
            "data_source": "sales.db",
        }
        # Add each row from SQL results
        for i, item in enumerate(sql_results, 1):
            data[f"month_{i}"] = item["month"]
            data[f"sales_{i}"] = item["sales"]
        # Add grand total
        data["grand_total"] = data["total_sales"]
        with PdfReportBuilder(tmp_path / "sql_results.pdf") as builder:
            builder.add_cover(data["title"])
            builder.add_section({"title": "Data", "type": "table", "data": data})
            file_path = builder.save()
        assert Path(file_path).exists()
    except Exception as e:
        print(f"SQL results PDF creation failed: {str(e)}")
        traceback.print_exc()
        pytest.fail(f"PDF creation failed: {str(e)}")


def test_pdf_without_chart(tmp_path):
    """Test PDF creation with chart disabled."""
    sample = {"customer": "No Chart Test", "value": 500, "grand_total": 500}
    with PdfReportBuilder(tmp_path / "no_chart.pdf") as builder:
        builder.add_cover("No Chart Test")
        builder.add_section({"title": "Data", "type": "table", "data": sample})
        file_path = builder.save()
    assert Path(file_path).exists()


def test_pdf_with_edge_cases(tmp_path):
    """Test PDF creation with edge cases."""
    # Long text
    long_text = (
        "This is a very long text that should be wrapped properly in the PDF table "
    ) * 5
    data = {
        "title": "Edge Case Test",
        "long_description": long_text,
        "value_1": 100,
        "value_2": 200,
        "value_3": 300,
        "grand_total": 600,
    }
    with PdfReportBuilder(tmp_path / "edge_case.pdf") as builder:
        builder.add_cover(data["title"])
        builder.add_section({"title": "Data", "type": "table", "data": data})
        file_path = builder.save()
    assert Path(file_path).exists()


def test_wrapper_function(tmp_path):
    """Test the PDF wrapper function similar to app.py implementation."""

    # Simulate the create_pdf_wrapper function from app.py
    def create_pdf_wrapper(data_json, out_path=None, include_chart=True):
        # Handle data parsing like the wrapper in app.py
        if isinstance(data_json, str):
            try:
                data = json.loads(data_json)
            except Exception:
                data = {"error": "Invalid JSON", "raw_input": data_json}
        else:
            data = data_json
        return create_pdf(data, out_path, include_chart)

    # Test case 1: Dict input
    test_data = {
        "title": "Sales Report 2024",
        "total_sales": 1282.38,
        "grand_total": 1282.38,
    }
    output_path = create_pdf_wrapper(test_data, out_path=tmp_path / "wrapper_dict.pdf")
    assert Path(output_path).exists()

    # Test case 2: JSON string input
    json_data = json.dumps(test_data)
    output_path = create_pdf_wrapper(json_data, out_path=tmp_path / "wrapper_json.pdf")
    assert Path(output_path).exists()

    # Test case 3: Invalid JSON string input
    bad_data = "Please create a PDF with sales data for 2024"
    output_path = create_pdf_wrapper(
        bad_data, out_path=tmp_path / "wrapper_invalid.pdf"
    )
    assert Path(output_path).exists()
    # The PDF should contain the error message
    assert Path(output_path).stat().st_size > 1000


def test_mcp_simulation_direct(tmp_path):
    """Test direct MCP-like calls to the PDF tool."""
    # Test data similar to what an agent might send via MCP
    test_data = {
        "title": "Sales Report 2024",
        "total_sales": 1282.38,
        "data_source": "sales.db",
        "month_1": "January",
        "sales_1": 456.78,
        "month_2": "February",
        "sales_2": 345.60,
        "month_3": "March",
        "sales_3": 480.00,
        "grand_total": 1282.38,
    }

    # Direct call with dictionary (like calling the tool directly)
    try:
        output_path = create_pdf(test_data, out_path=tmp_path / "mcp_direct_dict.pdf")
        assert Path(output_path).exists()
    except Exception as e:
        print(f"Error with direct dict call: {str(e)}")
        traceback.print_exc()
        pytest.fail(f"Direct dict call failed: {str(e)}")

    # Call with JSON string (simulating agent sending JSON via MCP)
    try:
        json_data = json.dumps(test_data)
        # Parse JSON (similar to create_pdf_wrapper in app.py)
        data = json.loads(json_data)
        output_path = create_pdf(data, out_path=tmp_path / "mcp_direct_json.pdf")
        assert Path(output_path).exists()
    except Exception as e:
        print(f"Error with JSON string call: {str(e)}")
        traceback.print_exc()
        pytest.fail(f"JSON string call failed: {str(e)}")

    # Simulate error handling (malformed request)
    try:
        # Malformed data
        bad_data = {
            "error": "Invalid JSON",
            "raw_input": "Please create a PDF with sales data",
        }
        output_path = create_pdf(bad_data, out_path=tmp_path / "mcp_malformed.pdf")
        assert Path(output_path).exists()
    except Exception as e:
        print(f"Error with malformed data: {str(e)}")
        traceback.print_exc()
        pytest.fail(f"Malformed data call failed: {str(e)}")


def test_empty_value_handling(tmp_path):
    """Test handling of empty or None values."""
    data = {
        "title": "Empty Value Test",
        "empty_string": "",
        "none_value": None,
        "zero_value": 0,
        "grand_total": 1000,
    }
    with PdfReportBuilder(tmp_path / "empty_values.pdf") as builder:
        builder.add_cover(data["title"])
        builder.add_section({"title": "Data", "type": "table", "data": data})
        output_path = builder.save()
    assert Path(output_path).exists()


def _count_images(pdf_path: Path) -> int:
    with open(pdf_path, "rb") as f:
        return f.read().count(b"/Subtype /Image")


def test_pdf_with_cover_and_summary(tmp_path):
    data = {
        "title": "Cover Report",
        "summary": "Quick overview",
        "cover": {"logo_path": "assets/logo.png"},
        "sections": [{"title": "Intro", "type": "paragraph", "text": "Hello"}],
    }
    with PdfReportBuilder(tmp_path / "cover.pdf") as builder:
        builder.add_cover(
            data["title"],
            data["cover"].get("logo_path"),
            data["summary"],
        )
        for sec in data["sections"]:
            builder.add_section(sec)
        pdf_path = Path(builder.save())
    assert pdf_path.exists()
    from PyPDF2 import PdfReader

    reader = PdfReader(str(pdf_path))
    assert len(reader.pages) >= 2
    assert "Quick overview" in reader.pages[0].extract_text()


def test_multiple_chart_specs(tmp_path):
    data = {
        "title": "Charts",
        "sections": [
            {
                "title": "Multi",
                "type": "chart",
                "chart_spec": [
                    {
                        "chart_type": "bar",
                        "labels": ["A", "B"],
                        "values": [1, 2],
                        "color": "#ff0000",
                    },
                    {"chart_type": "line", "labels": [1, 2], "values": [3, 4]},
                ],
            }
        ],
    }
    with PdfReportBuilder(tmp_path / "multi.pdf") as builder:
        builder.add_cover(data["title"])
        for sec in data["sections"]:
            builder.add_section(sec)
        pdf_path = Path(builder.save())
    assert pdf_path.exists()
    assert _count_images(pdf_path) >= 3


def test_builder_class(tmp_path):
    from tools.pdf_tool import PdfReportBuilder

    with PdfReportBuilder(tmp_path / "builder.pdf") as builder:
        builder.add_cover("Title")
        builder.add_section({"title": "P", "type": "paragraph", "text": "Hi"})
        path = builder.save()
    assert Path(path).exists()


def test_pdf_with_sections_and_charts(tmp_path):
    """Generate a PDF using the new schema with multiple chart types."""
    data = {
        "title": "Complex Report",
        "insights": ["Insight one", "Another insight"],
        "sections": [
            {
                "title": "Numbers",
                "type": "table",
                "data": [{"a": 1, "b": 2}, {"a": 3, "b": 4}],
            },
            {
                "title": "Bar Chart",
                "type": "chart",
                "chart_spec": {
                    "chart_type": "bar",
                    "labels": ["A", "B"],
                    "values": [1, 2],
                },
            },
            {
                "title": "Pie Chart",
                "type": "chart",
                "chart_spec": {
                    "chart_type": "pie",
                    "labels": ["X", "Y"],
                    "values": [3, 7],
                },
            },
            {
                "title": "Line Chart",
                "type": "chart",
                "chart_spec": {
                    "chart_type": "line",
                    "labels": [1, 2, 3],
                    "values": [1, 4, 9],
                },
            },
        ],
    }

    with PdfReportBuilder(tmp_path / "complex.pdf") as builder:
        builder.add_cover(data["title"])
        for sec in data["sections"]:
            builder.add_section(sec)
        pdf_path = Path(builder.save())
    assert pdf_path.exists()
    assert _count_images(pdf_path) >= 4


<<<<<<< HEAD
def test_build_table_special_case():
    """Cover _build_table path for structured list data."""
    from tools.pdf_tool import _build_table

    data = {
        "title": "Items",
        "data": [{"a": 1}, {"b": 2}],
        "extra": "val",
    }
    table = _build_table(data)
    assert table is not None


def test_create_chart_variants(tmp_path):
    """Ensure create_chart supports bar, pie and line charts."""
    from tools.pdf_tool import create_chart

    specs = [
        {"chart_type": "bar", "labels": ["A"], "values": [1]},
        {"chart_type": "pie", "labels": ["A"], "values": [1]},
        {"chart_type": "line", "labels": [1, 2], "values": [3, 4]},
    ]
    for spec in specs:
        path = create_chart(spec, tmp_path)
        assert Path(path).exists()


def test_create_pdf_with_sections(tmp_path):
    """Exercise the create_pdf branch handling section dictionaries."""
    from tools.pdf_tool import create_pdf

    data = {
        "title": "Report",
        "summary": "S",
        "cover": {"logo_path": None},
        "insights": ["ok"],
        "sections": [
            {"title": "Data", "type": "table", "data": {"a": 1}},
            {
                "title": "Chart",
                "type": "chart",
                "chart_spec": {"chart_type": "bar", "labels": ["a"], "values": [1]},
            },
        ],
    }
    path = create_pdf(data, out_path=tmp_path / "sections.pdf")
    assert Path(path).exists()
=======
def test_cover_summary_box_structure(tmp_path):
    """Ensure summary text is placed inside a table on the cover page."""
    from tools.pdf_tool import PdfReportBuilder
    from reportlab.platypus import Table

    with PdfReportBuilder(tmp_path / "summary_box.pdf") as builder:
        builder.add_cover("Demo", summary="Important")
        assert any(isinstance(item, Table) for item in builder.story)
        pdf_path = builder.save()

    pdf_file = Path(pdf_path)
    assert pdf_file.exists()
    from PyPDF2 import PdfReader

    reader = PdfReader(str(pdf_file))
    assert "Important" in reader.pages[0].extract_text()


def test_builder_multiple_charts(tmp_path):
    """Verify that multiple charts render correctly using PdfReportBuilder."""
    from tools.pdf_tool import PdfReportBuilder

    specs = [
        {"chart_type": "bar", "labels": ["A", "B"], "values": [1, 2]},
        {"chart_type": "line", "labels": [1, 2], "values": [3, 4]},
    ]
    with PdfReportBuilder(tmp_path / "builder_multi.pdf") as builder:
        builder.add_cover("Charts")
        builder.add_section({"title": "Charts", "type": "chart", "chart_spec": specs})
        temp_images = list(builder.tmp_pngs)
        assert len(temp_images) == 2
        for img in temp_images:
            assert Path(img).exists()
        pdf_path = builder.save()
        assert Path(pdf_path).exists()
        # temp images should be removed after save
        for img in temp_images:
            assert not Path(img).exists()

    assert _count_images(Path(pdf_path)) >= 2


def test_tmp_images_cleanup_on_exit(tmp_path):
    """Temporary chart images are deleted after closing the builder."""
    from tools.pdf_tool import PdfReportBuilder

    with PdfReportBuilder(tmp_path / "cleanup.pdf") as builder:
        builder.add_cover("Cleanup")
        builder.add_section(
            {
                "title": "Chart",
                "type": "chart",
                "chart_spec": {"chart_type": "bar", "labels": ["A"], "values": [1]},
            }
        )
        temp_images = list(builder.tmp_pngs)
        assert temp_images and all(Path(p).exists() for p in temp_images)
    # Context manager exit should remove files
    for p in temp_images:
        assert not Path(p).exists()
>>>>>>> c3563f80
<|MERGE_RESOLUTION|>--- conflicted
+++ resolved
@@ -368,114 +368,3 @@
     assert pdf_path.exists()
     assert _count_images(pdf_path) >= 4
 
-
-<<<<<<< HEAD
-def test_build_table_special_case():
-    """Cover _build_table path for structured list data."""
-    from tools.pdf_tool import _build_table
-
-    data = {
-        "title": "Items",
-        "data": [{"a": 1}, {"b": 2}],
-        "extra": "val",
-    }
-    table = _build_table(data)
-    assert table is not None
-
-
-def test_create_chart_variants(tmp_path):
-    """Ensure create_chart supports bar, pie and line charts."""
-    from tools.pdf_tool import create_chart
-
-    specs = [
-        {"chart_type": "bar", "labels": ["A"], "values": [1]},
-        {"chart_type": "pie", "labels": ["A"], "values": [1]},
-        {"chart_type": "line", "labels": [1, 2], "values": [3, 4]},
-    ]
-    for spec in specs:
-        path = create_chart(spec, tmp_path)
-        assert Path(path).exists()
-
-
-def test_create_pdf_with_sections(tmp_path):
-    """Exercise the create_pdf branch handling section dictionaries."""
-    from tools.pdf_tool import create_pdf
-
-    data = {
-        "title": "Report",
-        "summary": "S",
-        "cover": {"logo_path": None},
-        "insights": ["ok"],
-        "sections": [
-            {"title": "Data", "type": "table", "data": {"a": 1}},
-            {
-                "title": "Chart",
-                "type": "chart",
-                "chart_spec": {"chart_type": "bar", "labels": ["a"], "values": [1]},
-            },
-        ],
-    }
-    path = create_pdf(data, out_path=tmp_path / "sections.pdf")
-    assert Path(path).exists()
-=======
-def test_cover_summary_box_structure(tmp_path):
-    """Ensure summary text is placed inside a table on the cover page."""
-    from tools.pdf_tool import PdfReportBuilder
-    from reportlab.platypus import Table
-
-    with PdfReportBuilder(tmp_path / "summary_box.pdf") as builder:
-        builder.add_cover("Demo", summary="Important")
-        assert any(isinstance(item, Table) for item in builder.story)
-        pdf_path = builder.save()
-
-    pdf_file = Path(pdf_path)
-    assert pdf_file.exists()
-    from PyPDF2 import PdfReader
-
-    reader = PdfReader(str(pdf_file))
-    assert "Important" in reader.pages[0].extract_text()
-
-
-def test_builder_multiple_charts(tmp_path):
-    """Verify that multiple charts render correctly using PdfReportBuilder."""
-    from tools.pdf_tool import PdfReportBuilder
-
-    specs = [
-        {"chart_type": "bar", "labels": ["A", "B"], "values": [1, 2]},
-        {"chart_type": "line", "labels": [1, 2], "values": [3, 4]},
-    ]
-    with PdfReportBuilder(tmp_path / "builder_multi.pdf") as builder:
-        builder.add_cover("Charts")
-        builder.add_section({"title": "Charts", "type": "chart", "chart_spec": specs})
-        temp_images = list(builder.tmp_pngs)
-        assert len(temp_images) == 2
-        for img in temp_images:
-            assert Path(img).exists()
-        pdf_path = builder.save()
-        assert Path(pdf_path).exists()
-        # temp images should be removed after save
-        for img in temp_images:
-            assert not Path(img).exists()
-
-    assert _count_images(Path(pdf_path)) >= 2
-
-
-def test_tmp_images_cleanup_on_exit(tmp_path):
-    """Temporary chart images are deleted after closing the builder."""
-    from tools.pdf_tool import PdfReportBuilder
-
-    with PdfReportBuilder(tmp_path / "cleanup.pdf") as builder:
-        builder.add_cover("Cleanup")
-        builder.add_section(
-            {
-                "title": "Chart",
-                "type": "chart",
-                "chart_spec": {"chart_type": "bar", "labels": ["A"], "values": [1]},
-            }
-        )
-        temp_images = list(builder.tmp_pngs)
-        assert temp_images and all(Path(p).exists() for p in temp_images)
-    # Context manager exit should remove files
-    for p in temp_images:
-        assert not Path(p).exists()
->>>>>>> c3563f80
